--- conflicted
+++ resolved
@@ -22,11 +22,7 @@
         'opencv-contrib-python',
         'scipy',
         'numba',
-<<<<<<< HEAD
-        'matplotlib',
-=======
         'plac'
->>>>>>> e76eb2f2
     ],
     extras_require={
         'debug': [
